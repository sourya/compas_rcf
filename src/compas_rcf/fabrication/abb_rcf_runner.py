"""Fabrication runner for Rapid Clay Fabrication project for fullscale structure.

Run from command line using :code:`python -m compas_rcf.fabrication.abb_rcf_runner`
"""
from __future__ import absolute_import
from __future__ import division
from __future__ import print_function

import sys
from os import path

import questionary
from colorama import Fore
from colorama import Style
from colorama import init
from compas.geometry import Frame
from compas.geometry import Point
from compas.geometry import Vector
from compas_fab.backends.ros import RosClient
from compas_rrc import AbbClient
from compas_rrc import CustomInstruction
from compas_rrc import MoveToFrame
from compas_rrc import MoveToJoints
from compas_rrc import PrintText
from compas_rrc import SetAcceleration
from compas_rrc import SetDigital
from compas_rrc import SetMaxSpeed
from compas_rrc import SetTool
from compas_rrc import SetWorkObject
<<<<<<< HEAD
=======
from compas_rrc import Zone
from compas_rrc import WaitTime
>>>>>>> 138c7e64

from compas_rcf.fabrication.conf import ABB_RCF_CONF_TEMPLATE
from compas_rcf.fabrication.conf import fabrication_conf
from compas_rcf.utils import get_offset_frame
from compas_rcf.utils import ui
from compas_rcf.utils.json_ import load_bullets
<<<<<<< HEAD
=======
from compas_rcf.utils.ui import open_file_dialog
from compas_rcf.utils.ui import print_dict_w_colors

DEFAULT_JSON_DIR = 'G:\\Shared drives\\2020_MAS\\T2_P1\\02_Groups\\Phase2\\rcf_fabrication\\02_robot_control\\04_fabrication_data_jsons\\'  # noqa: E501

# These are the default values, can be changed while script is running
ROBOT_CONF = {
    # tool & wobj
    'tool': 't_A057_ClayTool01',
    'picking_wobj': 'ob_A057_WobjPicking01',
    'placing_wobj': 'ob_A057_WobjPlacing01',
    # IO
    'io_needles': 'doDNetOut1',
    'grip': 1,
    'release': 0,
    # Acceleration
    'accel': 100,  # %
    'accel_ramp': 100,  # %: The rate at which acceleration and deceleration
                        # increases as a percentage of the normal values.
    # Max Speed
    'speed_override': 100,  # %
    'speed_max_tcp': 500,  # mm/s
    # Safe positions
    'robot_joints_start_position': [-107, 23, 20, 0, 34, 2],
    'robot_joints_end_position':  [-107, 23, 20, 0, 34, 2]
}

FABRICATION_CONF = {
    'offset_distance': 100  # mm
}
>>>>>>> 138c7e64

ROBOT_CONTROL_FOLDER_DRIVE = 'G:\\Shared drives\\2020_MAS\\T2_P1\\02_Groups\\Phase2\\rcf_fabrication\\02_robot_control'

DEFAULT_CONF_DIR = path.join(ROBOT_CONTROL_FOLDER_DRIVE, '05_fabrication_confs')
DEFAULT_JSON_DIR = path.join(ROBOT_CONTROL_FOLDER_DRIVE, '04_fabrication_data_jsons')

# Define external axis, will not be used but required in move cmds
EXTERNAL_AXIS_DUMMY: list = []


def get_picking_frame(bullet_height):
    """Get next picking frame.

    Parameters
    ----------
    bullet_height : float
        Height of bullet to pick up

    Returns
    -------
    `class`:compas.geometry.Frame
    """
    # TODO: Set up a grid to pick from
    picking_frame = Frame(Point(0, 0, 0), Vector(0, 1, 0), Vector(1, 0, 0))

    return get_offset_frame(picking_frame, bullet_height * .95)


def send_grip_release(client, do_state):
    """Grip or release using RCF tool, either in simulation or on real robot.

    If script target is real robot this will set the digital output on the robot,
    and if the target is virtual robot it will use RobotStudio code to visualize
    clay bullet gripping and releasing

    Parameters
    ----------
    client : :class:`compas_rrc.AbbClient`
    do_state : int (0 or 1)
        Value to set DO to
    """
<<<<<<< HEAD
    if CONF.is_target_real:
        client.send(SetDigital(CONF.tool.io_needles_pin, do_state))
=======
    if ROBOT_CONF['is_target_real']:
        client.send(WaitTime(.5))
        client.send(SetDigital(ROBOT_CONF['io_needles'], do_state))
        client.send(WaitTime(2))
>>>>>>> 138c7e64
    else:
        # Custom instruction can grip a bullet in RobotStudio note the tool tip must touch the bullet
        if do_state == CONF.tool.grip_state:
            client.send(CustomInstruction('r_A057_RS_ToolGrip'))
        else:
            client.send(CustomInstruction('r_A057_RS_ToolRelease'))


def initial_setup(client):
    """Pre fabrication setup, speed, acceleration, tool, work object and initial pose.

    Parameters
    ----------
    client : :class:`compas_rrc.AbbClient`
    """
    accel = CONF.speed_values.accel
    accel_ramp = CONF.speed_values.accel_ramp
    speed_override = CONF.speed_values.speed_override
    speed_max_tcp = CONF.speed_values.speed_max_tcp

    client.send(SetTool(CONF.tool.tool_name))
    client.send(SetWorkObject(CONF.wobjs.placing_wobj_name))

    # Set Acceleration
    client.send(SetAcceleration(accel, accel_ramp))

    # Set Max Speed
    client.send(SetMaxSpeed(speed_override, speed_max_tcp))

    print('Tool, Wobj, Acc and MaxSpeed sent to robot')

    # Initial configuration
    client.send(
        MoveToJoints(CONF.safe_joint_positions.start, EXTERNAL_AXIS_DUMMY,
                     CONF.movement.speed_travel,
                     CONF.movement.zone_travel))


def shutdown_procedure(client):
    """Post fabrication procedure, end pose and closing and termination of client.

    Parameters
    ----------
    client : :class:`compas_rrc.AbbClient`
    """
    client.send(
        MoveToJoints(CONF.safe_joint_positions.end, EXTERNAL_AXIS_DUMMY,
                     CONF.movement.speed_travel,
                     CONF.movement.zone_travel))

    client.send_and_wait(PrintText('Finished'))

    # Close client
    client.close()
    client.terminate()


def get_settings(target_select):
    """Print and prompts user for changes to default configuration.

    Parameters
    ----------
    target_select : str ('real' or 'virtual')
        Target for script, either virtual robot controller or real. From argparse.
    """
    init(autoreset=True)

    load_or_default = questionary.select("Load config or use default?", choices=['Default', 'Load'],
                                         default='Default').ask()

    if load_or_default == 'Load':
        conf_file = ui.open_file_dialog(initial_dir=DEFAULT_CONF_DIR, file_type=('YAML files', '*.yaml'))
        fabrication_conf.set_file(conf_file)
    else:
        fabrication_conf.read(defaults=True, user=False)

    global CONF

    CONF = fabrication_conf.get(ABB_RCF_CONF_TEMPLATE)  # Will raise exception if conf is invalid

    if target_select is None:
        question = questionary.select("Target?", choices=["Virtual robot", "Real robot"], default='Virtual robot').ask()
        CONF.is_target_real = question == "Real robot"
    else:
        CONF.is_target_real = target_select == "real"

    print(Fore.CYAN + Style.BRIGHT + "Configuration")

    ui.print_conf_w_colors(fabrication_conf)

    conf_ok = questionary.confirm("Configuration correct?").ask()
    if not conf_ok:
        print("Exiting.")
        sys.exit()


def send_picking(client, picking_frame):
    """Send movement and IO instructions to pick up a clay bullet.

    Parameters
    ----------
    client : :class:`compas_rrc.AbbClient`
    picking_frame : compas.geometry.Frame
        Target frame to pick up bullet
    """
    offset_distance = CONF.movement.offset_distance

    speed_travel = CONF.movement.speed_travel
    speed_picking = CONF.movement.speed_picking

    zone_pick_place = CONF.movement.zone_pick_place
    zone_travel = CONF.movement.zone_travel

    print(zone_pick_place)
    zone_travel = CONF.movement.zone_travel

    if not CONF.is_target_real:
        # Custom instruction create a clay bullet in RobotStudio
        # TODO: Create bullet at picking point
        client.send(CustomInstruction('r_A057_RS_Create_Bullet'))

    # change work object before picking
    client.send(SetWorkObject(CONF.wobjs.picking_wobj_name))

    # pick bullet
    offset_picking = get_offset_frame(picking_frame, offset_distance)

<<<<<<< HEAD
    client.send(MoveToFrame(offset_picking, speed_travel, zone_travel))

    client.send_and_wait(MoveToFrame(picking_frame, speed_picking, zone_pick_place))
=======
    client.send(MoveToFrame(offset_picking, 250, Zone.Z100))

    client.send_and_wait(MoveToFrame(picking_frame, 50, Zone.FINE))

>>>>>>> 138c7e64
    # TODO: Try compress bullet a little bit before picking

    send_grip_release(client, CONF.grip)

<<<<<<< HEAD
    client.send_and_wait(MoveToFrame(offset_picking, speed_travel, zone_travel))
=======
    client.send_and_wait(MoveToFrame(offset_picking, 250, Zone.Z100))
>>>>>>> 138c7e64


def send_placing(client, bullet):
    """Send movement and IO instructions to place a clay bullet.

    Parameters
    ----------
    client : :class:`compas_rrc.AbbClient`
    picking_frame : compas.geometry.Frame
        Target frame to pick up bullet
    """
    offset_distance = CONF.movement.offset_distance

    speed_travel = CONF.movement.speed_travel
    speed_placing = CONF.movement.speed_placing

    zone_pick_place = CONF.movement.zone_pick_place
    zone_travel = CONF.movement.zone_travel

    # change work object before placing
    client.send(SetWorkObject(CONF.placing_wobj))

<<<<<<< HEAD
    # add offset placing plane to pre and post frames

    offset_placement = get_offset_frame(placement_frame, offset_distance)

    # Safe pos then vertical offset
    for frame in trajectory_to:
        client.send(MoveToFrame(frame, speed_travel, zone_travel))

    client.send(MoveToFrame(offset_placement, speed_travel, zone_travel))
    client.send_and_wait(MoveToFrame(placement_frame, speed_placing, zone_pick_place))
=======
    #ee#offset_placement = get_offset_frame(bullet.placement_frame, FABRICATION_CONF['offset_distance'])
    top_bullet_frame = get_offset_frame(bullet.location, bullet.height)

    # Safe pos then vertical offset
    for frame in bullet.trajectory_to:
        client.send(MoveToFrame(frame, 250, Zone.Z100))

    client.send(MoveToFrame(offset_placement, 250, Zone.Z50))
    client.send(MoveToFrame(top_bullet_frame, 50, Zone.FINE))
>>>>>>> 138c7e64

    send_grip_release(client, CONF.tool.release_state)

<<<<<<< HEAD
    client.send(MoveToFrame(offset_placement, speed_travel, zone_travel))

    # offset placement frame then safety frame
    for frame in trajectory_from:
        client.send(MoveToFrame(frame, speed_travel, zone_travel))
=======
    client.send_and_wait(MoveToFrame(bullet.placement_frame, 50, Zone.FINE))

    client.send(MoveToFrame(offset_placement, 250, Zone.FINE))

    # offset placement frame then safety frame
    for frame in bullet.trajectory_from:
        client.send(MoveToFrame(frame, 250, Zone.Z100))
>>>>>>> 138c7e64


def abb_run(debug=False, target_select=None):
    """Fabrication runner, sets conf, reads json input and runs fabrication process."""
    print('\ncompas_rfc abb runner\n')

    get_settings(target_select)

    # TODO: Add function to get latest script or previous script

    json_path = ui.open_file_dialog(initial_dir=DEFAULT_JSON_DIR)
    clay_bullets = load_bullets(json_path)

    # Create Ros Client
    ros = RosClient()

    # Create ABB Client
    abb = AbbClient(ros)
    abb.run()
    print('Connected.')

    # Set speed, accel, tool, wobj and move to start pos
    initial_setup(abb)

    for bullet in clay_bullets:

        placement_frame = bullet.placement_frame
        trajectory_to = bullet.trajectory_to
        trajectory_from = bullet.trajectory_from

        bullet_height = bullet.height

        picking_frame = get_picking_frame(bullet_height)

        # Pick bullet
        send_picking(abb, picking_frame)

        # Place bullet
        send_placing(abb, bullet)

    shutdown_procedure(abb)


if __name__ == '__main__':
    import argparse

    parser = argparse.ArgumentParser()
    parser.add_argument('-t', '--target', choices=('real', 'virtual'))

    args = parser.parse_args()
    abb_run(target_select=args.target)<|MERGE_RESOLUTION|>--- conflicted
+++ resolved
@@ -27,50 +27,16 @@
 from compas_rrc import SetMaxSpeed
 from compas_rrc import SetTool
 from compas_rrc import SetWorkObject
-<<<<<<< HEAD
-=======
 from compas_rrc import Zone
 from compas_rrc import WaitTime
->>>>>>> 138c7e64
 
 from compas_rcf.fabrication.conf import ABB_RCF_CONF_TEMPLATE
 from compas_rcf.fabrication.conf import fabrication_conf
 from compas_rcf.utils import get_offset_frame
 from compas_rcf.utils import ui
 from compas_rcf.utils.json_ import load_bullets
-<<<<<<< HEAD
-=======
 from compas_rcf.utils.ui import open_file_dialog
 from compas_rcf.utils.ui import print_dict_w_colors
-
-DEFAULT_JSON_DIR = 'G:\\Shared drives\\2020_MAS\\T2_P1\\02_Groups\\Phase2\\rcf_fabrication\\02_robot_control\\04_fabrication_data_jsons\\'  # noqa: E501
-
-# These are the default values, can be changed while script is running
-ROBOT_CONF = {
-    # tool & wobj
-    'tool': 't_A057_ClayTool01',
-    'picking_wobj': 'ob_A057_WobjPicking01',
-    'placing_wobj': 'ob_A057_WobjPlacing01',
-    # IO
-    'io_needles': 'doDNetOut1',
-    'grip': 1,
-    'release': 0,
-    # Acceleration
-    'accel': 100,  # %
-    'accel_ramp': 100,  # %: The rate at which acceleration and deceleration
-                        # increases as a percentage of the normal values.
-    # Max Speed
-    'speed_override': 100,  # %
-    'speed_max_tcp': 500,  # mm/s
-    # Safe positions
-    'robot_joints_start_position': [-107, 23, 20, 0, 34, 2],
-    'robot_joints_end_position':  [-107, 23, 20, 0, 34, 2]
-}
-
-FABRICATION_CONF = {
-    'offset_distance': 100  # mm
-}
->>>>>>> 138c7e64
 
 ROBOT_CONTROL_FOLDER_DRIVE = 'G:\\Shared drives\\2020_MAS\\T2_P1\\02_Groups\\Phase2\\rcf_fabrication\\02_robot_control'
 
@@ -112,15 +78,10 @@
     do_state : int (0 or 1)
         Value to set DO to
     """
-<<<<<<< HEAD
     if CONF.is_target_real:
+        client.send(WaitTime(.5))
         client.send(SetDigital(CONF.tool.io_needles_pin, do_state))
-=======
-    if ROBOT_CONF['is_target_real']:
-        client.send(WaitTime(.5))
-        client.send(SetDigital(ROBOT_CONF['io_needles'], do_state))
         client.send(WaitTime(2))
->>>>>>> 138c7e64
     else:
         # Custom instruction can grip a bullet in RobotStudio note the tool tip must touch the bullet
         if do_state == CONF.tool.grip_state:
@@ -248,25 +209,14 @@
     # pick bullet
     offset_picking = get_offset_frame(picking_frame, offset_distance)
 
-<<<<<<< HEAD
     client.send(MoveToFrame(offset_picking, speed_travel, zone_travel))
 
     client.send_and_wait(MoveToFrame(picking_frame, speed_picking, zone_pick_place))
-=======
-    client.send(MoveToFrame(offset_picking, 250, Zone.Z100))
-
-    client.send_and_wait(MoveToFrame(picking_frame, 50, Zone.FINE))
-
->>>>>>> 138c7e64
     # TODO: Try compress bullet a little bit before picking
 
     send_grip_release(client, CONF.grip)
 
-<<<<<<< HEAD
     client.send_and_wait(MoveToFrame(offset_picking, speed_travel, zone_travel))
-=======
-    client.send_and_wait(MoveToFrame(offset_picking, 250, Zone.Z100))
->>>>>>> 138c7e64
 
 
 def send_placing(client, bullet):
@@ -289,46 +239,27 @@
     # change work object before placing
     client.send(SetWorkObject(CONF.placing_wobj))
 
-<<<<<<< HEAD
     # add offset placing plane to pre and post frames
 
     offset_placement = get_offset_frame(placement_frame, offset_distance)
-
-    # Safe pos then vertical offset
-    for frame in trajectory_to:
-        client.send(MoveToFrame(frame, speed_travel, zone_travel))
-
-    client.send(MoveToFrame(offset_placement, speed_travel, zone_travel))
-    client.send_and_wait(MoveToFrame(placement_frame, speed_placing, zone_pick_place))
-=======
-    #ee#offset_placement = get_offset_frame(bullet.placement_frame, FABRICATION_CONF['offset_distance'])
     top_bullet_frame = get_offset_frame(bullet.location, bullet.height)
 
     # Safe pos then vertical offset
     for frame in bullet.trajectory_to:
-        client.send(MoveToFrame(frame, 250, Zone.Z100))
-
-    client.send(MoveToFrame(offset_placement, 250, Zone.Z50))
-    client.send(MoveToFrame(top_bullet_frame, 50, Zone.FINE))
->>>>>>> 138c7e64
+        client.send(MoveToFrame(frame, speed_travel, zone_travel))
+
+    client.send(MoveToFrame(offset_placement, speed_travel, zone_travel))
+    client.send(MoveToFrame(top_bullet_frame, speed_travel, zone_travel))
 
     send_grip_release(client, CONF.tool.release_state)
 
-<<<<<<< HEAD
+    client.send_and_wait(MoveToFrame(bullet.placement_frame, speed_placing, zone_pick_place))
+
     client.send(MoveToFrame(offset_placement, speed_travel, zone_travel))
-
-    # offset placement frame then safety frame
-    for frame in trajectory_from:
-        client.send(MoveToFrame(frame, speed_travel, zone_travel))
-=======
-    client.send_and_wait(MoveToFrame(bullet.placement_frame, 50, Zone.FINE))
-
-    client.send(MoveToFrame(offset_placement, 250, Zone.FINE))
 
     # offset placement frame then safety frame
     for frame in bullet.trajectory_from:
-        client.send(MoveToFrame(frame, 250, Zone.Z100))
->>>>>>> 138c7e64
+        client.send(MoveToFrame(frame, speed_travel, zone_travel))
 
 
 def abb_run(debug=False, target_select=None):
