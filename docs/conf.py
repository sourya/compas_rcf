# -*- coding: utf-8 -*-

# If your documentation needs a minimal Sphinx version, state it here.
#
# needs_sphinx = "1.0"

from compas_rcf import __version__
import sphinx_compas_theme

# -- General configuration ------------------------------------------------

project = "compas_rcf"
copyright = "MAS DFAB 1920 students and tutors"
author = "Anton T Johansson"
<<<<<<< HEAD
release = "0.1.11"
version = ".".join(release.split(".")[0:2])
=======
version = release = __version__
>>>>>>> fd3f2f7b

master_doc = "index"

source_suffix = {
    '.rst': 'restructuredtext',
    '.md': 'markdown'
}
templates_path = [
    "_templates",
]
exclude_patterns: list = []

pygments_style = "sphinx"
show_authors = True
add_module_names = True
language = None

# -- Extension configuration ------------------------------------------------

extensions = [
    "recommonmark",
    "sphinx.ext.autodoc",
    "sphinx.ext.autosummary",
    "sphinx.ext.doctest",
    "sphinx.ext.intersphinx",
    "sphinx.ext.mathjax",
    "sphinx.ext.napoleon",
    "sphinx.ext.viewcode",
    "sphinx_autodoc_typehints",
]

# autodoc options
autodoc_default_options = {
    'member-order': 'bysource',
    'special-members': '__init__',
    'exclude-members': '__weakref__',
    'undoc-members': True,
    'private-members': True,
    'show-inheritance': True,
}

autodoc_typehints = 'signature'

autodoc_member_order = "alphabetical"

autoclass_content = "class"

# autosummary options

autosummary_generate = True
autosummary_imported_members = True

# napoleon options

napoleon_google_docstring = True
napoleon_numpy_docstring = True
napoleon_include_init_with_doc = False
napoleon_include_private_with_doc = False
napoleon_include_special_with_doc = True
napoleon_use_admonition_for_examples = False
napoleon_use_admonition_for_notes = False
napoleon_use_admonition_for_references = False
napoleon_use_ivar = False
napoleon_use_param = False
napoleon_use_rtype = False


# intersphinx options

intersphinx_mapping = {
    "python": ("https://docs.python.org/", None),
    "compas": ("https://compas-dev.github.io/main", "https://compas-dev.github.io/main/objects.inv"),
}

# -- Options for HTML output ----------------------------------------------

html_theme = "compaspkg"
html_theme_path = sphinx_compas_theme.get_html_theme_path()

html_theme_options = {
    "package_name": "compas_rcf",
    "package_title": project,
    "package_version": release,
}

html_context: dict = {}
html_static_path: list = []
html_extra_path = [".nojekyll", "CNAME"]
html_last_updated_fmt = ""
html_copy_source = False
html_show_sourcelink = True
html_add_permalinks = ""
html_experimental_html5_writer = True
html_compact_lists = True<|MERGE_RESOLUTION|>--- conflicted
+++ resolved
@@ -12,12 +12,7 @@
 project = "compas_rcf"
 copyright = "MAS DFAB 1920 students and tutors"
 author = "Anton T Johansson"
-<<<<<<< HEAD
-release = "0.1.11"
-version = ".".join(release.split(".")[0:2])
-=======
 version = release = __version__
->>>>>>> fd3f2f7b
 
 master_doc = "index"
 
